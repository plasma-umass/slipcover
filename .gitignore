__pycache__/
*.py[cod]
*.egg-info
*.so
build/
dist/
.coverage
<<<<<<< HEAD
.tox/
=======
*.swp
>>>>>>> 4c50dd55
<|MERGE_RESOLUTION|>--- conflicted
+++ resolved
@@ -5,8 +5,5 @@
 build/
 dist/
 .coverage
-<<<<<<< HEAD
 .tox/
-=======
-*.swp
->>>>>>> 4c50dd55
+*.swp